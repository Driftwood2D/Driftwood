--- conflicted
+++ resolved
@@ -149,7 +149,6 @@
         # Merge the global object layer into all tile layers.
         if gobjlayer:
             for l in self.layers:
-<<<<<<< HEAD
                l._process_objects(gobjlayer)
 
     def __expand_properties(self):
@@ -175,6 +174,3 @@
         for t in range(len(self.tilesets)):
             self.tilesets[t]._terminate()
         self.tilesets = []
-=======
-                l._process_objects(gobjlayer)
->>>>>>> 91ab9688
