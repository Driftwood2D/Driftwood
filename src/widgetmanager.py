####################################
# Driftwood 2D Game Dev. Suite     #
# widgetmanager.py                 #
# Copyright 2014 PariahSoft LLC    #
# Copyright 2017 Michael D. Reiley #
# & Paul Merrill                   #
####################################

# **********
# Permission is hereby granted, free of charge, to any person obtaining a copy
# of this software and associated documentation files (the "Software"), to
# deal in the Software without restriction, including without limitation the
# rights to use, copy, modify, merge, publish, distribute, sublicense, and/or
# sell copies of the Software, and to permit persons to whom the Software is
# furnished to do so, subject to the following conditions:
#
# The above copyright notice and this permission notice shall be included in
# all copies or substantial portions of the Software.
#
# THE SOFTWARE IS PROVIDED "AS IS", WITHOUT WARRANTY OF ANY KIND, EXPRESS OR
# IMPLIED, INCLUDING BUT NOT LIMITED TO THE WARRANTIES OF MERCHANTABILITY,
# FITNESS FOR A PARTICULAR PURPOSE AND NONINFRINGEMENT. IN NO EVENT SHALL THE
# AUTHORS OR COPYRIGHT HOLDERS BE LIABLE FOR ANY CLAIM, DAMAGES OR OTHER
# LIABILITY, WHETHER IN AN ACTION OF CONTRACT, TORT OR OTHERWISE, ARISING
# FROM, OUT OF OR IN CONNECTION WITH THE SOFTWARE OR THE USE OR OTHER DEALINGS
# IN THE SOFTWARE.
# **********

from typing import ItemsView, Optional

from sdl2 import *
from sdl2.ext import *
from sdl2.sdlttf import *

from __main__ import _Driftwood
import widget


class WidgetManager:
    """The Widget Manager
    
    This class keeps track of widgets. These are things like text dialogs and UI elements.
    
    Attributes:
        driftwood: Base class instance.
        widgets: The dictionary of widgets, sorted by widget id.
        selected: Whether or not this widget is the selected widget. ex. a selected button in a UI menu.
    """

    def __init__(self, driftwood: _Driftwood):
        self.driftwood = driftwood

        self.widgets = {}
        self.selected = None

        self.__last_wid = -1

        self.__spritefactory = None  # The sdlext sprite factory.
        self.__uifactory = None  # The sdlext ui factory.
        self.__uiprocessor = None  # The sdlext ui processor.

        self.__prepare()

    def __contains__(self, wid: int) -> bool:
        if self.widget(wid):
            return True
        return False

    def __getitem__(self, wid: int) -> Optional[widget.Widget]:
        return self.widget(wid)

    def __delitem__(self, wid) -> bool:
        return self.kill(wid)

    def __iter__(self) -> ItemsView:
        return self.widgets.items()

    def select(self, wid: int) -> bool:
        """Select the specified widget. Previously selected widget is released.

        An example is selecting a button in a menu or selecting a text input box, out of the other widgets on screen.

        Args:
             wid: Widget ID of the widget to select.

        Returns:
            True if succeeded, False if failed.
        """
        # Input Check
        try:
            CHECK(wid, int, _min=0)
        except CheckFailure as e:
            self.driftwood.log.msg("ERROR", "Widget", "select", "bad argument", e)
            return False

        if wid not in self.widgets:
            self.driftwood.log.msg("ERROR", "Widget", "select", "Cannot select nonexistent widget", wid)
            return False
        if self.selected is not None:
            self.widgets[self.selected].selected = False
        self.widgets[wid].selected = True
        self.selected = wid
        return True

    def release(self) -> bool:
        """Release the currently selected widget so that no widgets are selected.

        Returns:
            True if succeeded, False if failed.
        """
        if self.selected is None:
            self.driftwood.log.msg("ERROR", "Widget", "release", "Cannot release if no widget selected")
            return False
        self.widgets[self.selected].selected = False
        self.selected = None
        return True

    def container(self,
                  imagefile: str=None,
                  parent: int=None,
                  x: int=None,
                  y: int=None,
                  width: int=0,
                  height: int=0,
                  active: bool=True) -> Optional[int]:
        """Create a new container widget.

        A container widget can have a background image, and other widgets can be contained by it. Widgets in a
        container are drawn together and the container's x and y positions are added to the widget's x and y
        positions.
        
        All widgets except for text widgets are containers.

        Args:
            imagefile: If set, filename of the image file to use as a background.
            parent: If set, the wid of the parent container.
<<<<<<< HEAD
            x: The x position of the container on the window. Center if None.
            y: The y position of the container on the window. Center if None.
=======
            x: The x position of the container on the window. Center if -1.
            y: The y position of the container on the window. Center if -1.
>>>>>>> 41024929
            width: The width of the container.
            height: The height of the container.
            active: Whether to make the widget active right away.

        Returns:
            Widget ID of the new container widget if succeeded, None if failed.
        """
        # Input Check
        try:
            if imagefile is not None:
                CHECK(imagefile, str)
            if parent is not None:
                CHECK(parent, int, _min=0)
            CHECK(x, int, _min=-1)
            CHECK(y, int, _min=-1)
            CHECK(width, int, _min=0)
            CHECK(height, int, _min=0)
            CHECK(active, bool)
        except CheckFailure as e:
            self.driftwood.log.msg("ERROR", "Widget", "container", "bad argument", e)
            return None

        self.__last_wid += 1

        if imagefile:  # It has a background.
            image = self.driftwood.resource.request_image(imagefile)
            if not image:
                self.driftwood.log.msg("ERROR", "Widget", "container", "no such image", imagefile)
                return None
        else:
            image = None

        new_widget = widget.ContainerWidget(self, self.__last_wid, parent, image, x, y, width, height)
        self.widgets[self.__last_wid] = new_widget

        ret = new_widget._prepare()
        if ret is None:
            self.driftwood.log.msg("ERROR", "Widget", "container", "could not create container widget")
            return None

        if active:  # Do we activate it to be drawn/used?
            self.activate(new_widget.wid)

        return new_widget.wid

    def text(self,
             contents: str,
             fontfile: str,
             ptsize: int,
             parent: int=None,
             x: int=None,
             y: int=None,
             width: int=None,
             height: int=None,
             color: str="000000FF",
             active: bool=True):
        """Create a new text widget.

            A text widget puts text on the screen. It cannot have a background image, but can have a color.

            Args:
                contents: The contents of the text.
                fontfile: Filename of the font to render the text with.
                ptsize: The point size of the text.
                parent: If set, the wid of the parent container.
                x: The x position of the text on the window. Center if None.
                y: The y position of the text on the window. Center if None.
                width: The width of the text. If None don't alter it.
                height: The height of the container. If None don't alter it.
                color: The color and alpha to draw the text in.
                active: Whether to make the widget active right away.

            Returns:
                Widget ID of the new text widget if succeeded, None if failed.
        """
        # Input Check
        try:
            CHECK(contents, str)
            CHECK(fontfile, str)
            CHECK(ptsize, int, _min=1)
            if parent is not None:
                CHECK(parent, int, _min=0)
            CHECK(x, int, _min=-1)
            CHECK(y, int, _min=-1)
            CHECK(width, int, _min=-1)
            CHECK(height, int, _min=-1)
            CHECK(color, str, _equals=8)
            CHECK(active, bool)
        except CheckFailure as e:
            self.driftwood.log.msg("ERROR", "Widget", "text", "bad argument", e)
            return None

        self.__last_wid += 1

        font = self.driftwood.resource.request_font(fontfile, ptsize)
        if not font:
            self.driftwood.log.msg("ERROR", "Widget", "container", "no such font", fontfile)
            return None

        new_widget = widget.TextWidget(self, self.__last_wid, parent, contents, font, ptsize, x, y, width, height,
                                       color)
        self.widgets[self.__last_wid] = new_widget

        ret = new_widget._prepare()
        if ret is None:
            self.driftwood.log.msg("ERROR", "Widget", "text", "could not create text widget")
            return None

        if active:  # Do we activate it to be drawn/used?
            self.activate(new_widget.wid)

        return new_widget.wid

    def activate(self, wid: int) -> bool:
        """Activate a widget. This widget becomes visible.
        
        Args:
            wid: Widget id of widget to activate.
        
        Returns:
            True if succeeded, False if failed.
        """
        # Input Check
        try:
            CHECK(wid, int, _min=0)
        except CheckFailure as e:
            self.driftwood.log.msg("ERROR", "Widget", "activate", "bad argument", e)
            return False

        if wid in self.widgets:
            self.widgets[wid].active = True
            self.driftwood.area.changed = True
            return True
        self.driftwood.log.msg("ERROR", "Widget", "activate", "attempt to activate nonexistent widget", wid)
        return False

    def deactivate(self, wid: int) -> bool:
        """Deactivate a widget. This widget becomes invisible.

        Args:
            wid: Widget id of widget to deactivate.
        
        Returns:
            True if succeeded, False if failed.
        """
        # Input Check
        try:
            CHECK(wid, int, _min=0)
        except CheckFailure as e:
            self.driftwood.log.msg("ERROR", "Widget", "deactivate", "bad argument", e)
            return False

        if wid in self.widgets:
            self.widgets[wid].active = False
            self.driftwood.area.changed = False
            return True
        self.driftwood.log.msg("ERROR", "Widget", "deactivate", "attempt to deactivate nonexistent widget", wid)
        return False

    def kill(self, wid: int) -> bool:
        """Kill a widget.

        Args:
            wid: Widget id of widget to kill.
        
        Returns:
            True if succeeded, False if failed.
        """
        # Input Check
        try:
            CHECK(wid, int, _min=0)
        except CheckFailure as e:
            self.driftwood.log.msg("ERROR", "Widget", "kill", "bad argument", e)
            return False

        if wid in self.widgets:
            if getattr(self.widgets[wid], "_terminate", None):
                self.widgets[wid]._terminate()
            del self.widgets[wid]
            self.driftwood.area.changed = True
            return True
        self.driftwood.log.msg("ERROR", "Widget", "kill", "attempt to kill nonexistent widget", wid)
        return False

    def widget(self, wid: int) -> Optional[widget.Widget]:
        """Get a widget by widget id.

        Args:
            wid: The widget id of the widget to return.
        
        Returns:
            Widget instance if succeeded, None if failed.
        """
        # Input Check
        try:
            CHECK(wid, int, _min=0)
        except CheckFailure as e:
            self.driftwood.log.msg("ERROR", "Widget", "widget", "bad argument", e)
            return False

        if wid in self.widgets:
            return self.widgets[wid]
        return None

    def reset(self) -> bool:
        """Destroy all widgets.
        """
        for widget in self.widgets:
            if getattr(self.widgets[widget], "_terminate", None):
                self.widgets[widget]._terminate()
        self.widgets = {}
        self.selected = None
        return True

    def _draw_widgets(self) -> None:
        """Copy the widgets into FrameManager. This is signaled by AreaManager once the area is drawn."""
        for wid in sorted(self.widgets.keys()):
            if self.widgets[wid].active and self.widgets[wid].srcrect():  # It's visible, draw it.
                # But ignore inactive containers.
                if (not self.widgets[wid].parent) or self.widgets[self.widgets[wid].parent].active:
                    srcrect = self.widgets[wid].srcrect()
                    dstrect = list(self.widgets[wid].dstrect())
                    if type(self.widgets[wid]) is widget.ContainerWidget and self.widgets[wid].image:
                        # Draw a container.
                        r = self.driftwood.frame.overlay(self.widgets[wid].image.texture, srcrect, dstrect)
                        if type(r) is int and r < 0:
                            self.driftwood.log.msg("ERROR", "Widget", "_draw_widgets", "SDL", SDL_GetError())
                    elif type(self.widgets[wid]) is widget.TextWidget and self.widgets[wid].texture:
                        # Draw some text.
                        r = self.driftwood.frame.overlay(self.widgets[wid].texture, srcrect, dstrect)
                        if type(r) is int and r < 0:
                            self.driftwood.log.msg("ERROR", "Widget", "_draw_widgets", "SDL", SDL_GetError())

    def __prepare(self) -> None:
        """Initialize some things we need to get started.
        """
        if TTF_Init() < 0:
            self.driftwood.log.msg("ERROR", "Widget", "__prepare", "SDL_TTF", TTF_GetError())
        self.__spritefactory = SpriteFactory(sprite_type=TEXTURE, renderer=self.driftwood.window.renderer)
        self.__uifactory = UIFactory(self.__spritefactory)
        self.__uiprocessor = UIProcessor()

    def _terminate(self) -> None:
        """Cleanup before deletion.
        """
        for widget in self.widgets:
            if getattr(self.widgets[widget], "_terminate", None):
                self.widgets[widget]._terminate()
        self.widgets = {}
        TTF_Quit()<|MERGE_RESOLUTION|>--- conflicted
+++ resolved
@@ -134,13 +134,8 @@
         Args:
             imagefile: If set, filename of the image file to use as a background.
             parent: If set, the wid of the parent container.
-<<<<<<< HEAD
             x: The x position of the container on the window. Center if None.
             y: The y position of the container on the window. Center if None.
-=======
-            x: The x position of the container on the window. Center if -1.
-            y: The y position of the container on the window. Center if -1.
->>>>>>> 41024929
             width: The width of the container.
             height: The height of the container.
             active: Whether to make the widget active right away.
